--- conflicted
+++ resolved
@@ -56,20 +56,6 @@
             case _:
                 pass
 
-<<<<<<< HEAD
-    # Calculate minimum allocations for each pool
-    minimums = {pool_uid: get_minimum_allocation(pool) for pool_uid, pool in pools.items()}
-    total_assets_available -= sum(minimums.values())
-    balance = int(total_assets_available)
-
-    # Obtain APY for each pool
-    for pool in pools.values():
-        match pool.pool_type:
-            case POOL_TYPES.AAVE:
-                apy = pool.supply_rate(synapse.user_address, balance // len(pools))
-            case T if T in (POOL_TYPES.STURDY_SILO, POOL_TYPES.COMPOUND_V3, POOL_TYPES.MORPHO):
-                apy = pool.supply_rate(balance // len(pools))
-=======
     # check the amounts that have been borrowed from the pools - and account for them
     minimums = {}
     for pool_uid, pool in pools.items():
@@ -88,7 +74,6 @@
                 apy = pool.supply_rate(balance // len(pools))  # type: ignore[]
                 supply_rates[pool.contract_address] = apy
                 supply_rate_sum += apy
->>>>>>> cc0d1e74
             case POOL_TYPES.DAI_SAVINGS:
                 apy = pool.supply_rate()
             case POOL_TYPES.SYNTHETIC:
